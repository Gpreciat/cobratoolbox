--- conflicted
+++ resolved
@@ -366,11 +366,7 @@
     'r0389',[],'r0389','r0389i'
     'URAOX',[],'URAOX','URAOXi'
     'L_TRPCOO',[],'L_TRPCOO','L_TRPCOOi'
-<<<<<<< HEAD
-    %  'SQLE',[],'SQLE','SQLEi'
-=======
     'SQLE',[],'SQLE','SQLEi'
->>>>>>> 3f94a389
     '1H2NPTH',[],'1H2NPTH','1H2NPTHi'
     'HSNOOX',[],'HSNOOX','HSNOOXi'
     'SALCACD',[],'SALCACD','SALCACDi'
@@ -496,10 +492,7 @@
     'EX_for(e) AND FORt2r'
     'EX_ac(e) AND ACt2r'
     'EX_etoh(e) AND ETOHt2r'
-<<<<<<< HEAD
-=======
     'EX_hco3(e) AND HCO3abc AND H2CO3D'
->>>>>>> 3f94a389
     % consider adding glycolysis
     'HEX1 AND PFK AND FBA AND TPI AND GAPD AND PGK AND PGM AND ENO AND PYK'
     'HEX1 AND PFK AND FBA AND TPI AND GAPD AND PGK AND PGM AND ENO AND PYK AND EX_etoh(e) AND ETOHt2r'
@@ -652,10 +645,6 @@
                     for j=1:length(ggrxns)
                         gfRxns{length(gfRxns)+1, 1} = ggrxns{j};
                     end
-<<<<<<< HEAD
-                    addCnt = addCnt + 1;
-=======
->>>>>>> 3f94a389
                     gf=0;
                     break
                 end
@@ -681,14 +670,8 @@
                         addCnt = addCnt + 1;
                     end
                     for j=1:length(untGF)
-<<<<<<< HEAD
-                        addedRxns{addCnt, j+1} = untGF{j};
-                    end
-                    addCnt = addCnt + 1;
-=======
                         gfRxns{length(gfRxns)+1, 1} = untGF{j};
                     end
->>>>>>> 3f94a389
                 end
             end
         end
