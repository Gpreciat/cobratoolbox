function [notGrowing,Biomass_fluxes] = plotBiomassTestResults(refinedFolder, reconVersion, varargin)
% This function plots the growth of refined reconstructions and
% reports whether any reconstructions are incapable of biomass production.
% Optionally, draft reconstructions can be included.
%
% USAGE:
%
%    [notGrowing,Biomass_fluxes] = plotBiomassTestResults(refinedFolder, reconVersion, varargin)
%
%
% REQUIRED INPUTS
% refinedFolder             Folder with refined COBRA models generated by
%                           the refinement pipeline
% reconVersion              Name of the refined reconstruction resource
%
% OPTIONAL INPUTS
% testResultsFolder         Folder where the test results should be saved
% numWorkers                Number of workers in parallel pool (default: 0)
% translatedDraftsFolder    Folder with  translated draft COBRA models
%                           generated by KBase pipeline to analyze (will
%                           only be analyzed if folder is provided)
%
% OUTPUT
% notGrowing                List of IDs for refined reconstructions that
%                           cannot produce biomass on at least one condition
% Biomass_fluxes             Computed biomass production fluxes for each model
%
% .. Authors:
%       - Almut Heinken, 09/2020

% Define default input parameters if not specified
parser = inputParser();
parser.addRequired('refinedFolder', @ischar);
parser.addRequired('reconVersion', @ischar);
parser.addParameter('testResultsFolder', [pwd filesep 'TestResults'], @ischar);
parser.addParameter('numWorkers', 0, @isnumeric);
parser.addParameter('translatedDraftsFolder', '', @ischar);

parser.parse(refinedFolder, reconVersion, varargin{:});

refinedFolder = parser.Results.refinedFolder;
testResultsFolder = parser.Results.testResultsFolder;
numWorkers = parser.Results.numWorkers;
reconVersion = parser.Results.reconVersion;
translatedDraftsFolder = parser.Results.translatedDraftsFolder;

mkdir(testResultsFolder)

tol=0.0000001;

notGrowing = {};
cnt=1;

% initialize COBRA Toolbox and parallel pool
global CBT_LP_SOLVER
if isempty(CBT_LP_SOLVER)
    initCobraToolbox
end
solver = CBT_LP_SOLVER;

if numWorkers > 0
    % with parallelization
    poolobj = gcp('nocreate');
    if isempty(poolobj)
        parpool(numWorkers)
    end
end
environment = getEnvironment();

if ~isempty(translatedDraftsFolder)
    % test draft and refined reconstructions
    folders={
        translatedDraftsFolder
        refinedFolder
        };
else
    % only refined reconstructions
    folders={
        refinedFolder
        };
end

for f=1:length(folders)
    dInfo = dir(folders{f});
    modelList={dInfo.name};
    modelList=modelList';
    modelList(~contains(modelList(:,1),'.mat'),:)=[];
    
    parfor i=1:length(modelList)
        restoreEnvironment(environment);
        changeCobraSolver(solver, 'LP', 0, -1);
        
        model=readCbModel([folders{f} filesep modelList{i}]);
        biomassID=find(strncmp(model.rxns,'bio',3));
        [AerobicGrowth, AnaerobicGrowth] = testGrowth(model, model.rxns(biomassID));
        aerRes{i,f}=AerobicGrowth;
        anaerRes{i,f}=AnaerobicGrowth;
    end
    
    for i=1:length(modelList)
        growth{f}(i,1)=aerRes{i,f}(1,1);
        growth{f}(i,2)=anaerRes{i,f}(1,1);
        growth{f}(i,3)=aerRes{i,f}(1,2);
        growth{f}(i,4)=anaerRes{i,f}(1,2);
    end
end

data=[];
for f=1:length(folders)
    data(:,size(data,2)+1:size(data,2)+2)=growth{f}(:,1:2);
end

if ~isempty(translatedDraftsFolder)
    % draft and refined reconstructions
    % workaround if growth for drafts on anaerobic is all zeros
    if sum(data(:,2))< tol
        data(1,2)=tol;
    end
    figure;
    hold on
    violinplot(data, {'Aerobic, Draft','Anaerobic, Draft','Aerobic, Refined','Anaerobic, Refined'});
    set(gca, 'FontSize', 12)
    box on
    maxval=max(data,[],'all');
    ylim([0 maxval + maxval/10])
    h=title(['Growth on rich medium, ' reconVersion]);
    set(h,'interpreter','none')
    set(gca,'TickLabelInterpreter','none')
    print([testResultsFolder filesep 'Growth_rates_Rich_medium_' reconVersion],'-dpng','-r300')
    
    data=[];
    for f=1:length(folders)
        data(:,size(data,2)+1:size(data,2)+2)=growth{f}(:,3:4);
    end
    % workaround if growth for drafts is all zeros
    if sum(data(:,1))< tol
        data(1,1)=tol;
    end
    if sum(data(:,2))< tol
        data(1,2)=tol;
    end
    
    figure;
    hold on
    violinplot(data, {'Aerobic, Draft','Anaerobic, Draft','Aerobic, Refined','Anaerobic, Refined'});
    set(gca, 'FontSize', 12)
    box on
    maxval=max(data,[],'all');
    ylim([0 maxval + maxval/10])
    h=title(['Growth on complex medium, ' reconVersion]);
    set(h,'interpreter','none')
    set(gca,'TickLabelInterpreter','none')
    print([testResultsFolder filesep 'Growth_rates_complex_medium_' reconVersion],'-dpng','-r300')
    
    % report draft models that are unable to grow
    fprintf('Report for draft models:\n')
    noGrowth=growth{1}(:,1) < tol;
    if sum(noGrowth) > 0
        fprintf([num2str(sum(noGrowth)) ' models are unable to produce biomass on rich medium.\n'])
    else
        fprintf('All models are able to produce biomass on rich medium.\n')
    end
    
    noGrowth=growth{1}(:,2) < tol;
    if sum(noGrowth) > 0
        fprintf([num2str(sum(noGrowth)) ' models are unable to produce biomass on rich medium under anaerobic conditions.\n'])
    else
        fprintf('All models are able to produce biomass on rich medium under anaerobic conditions.\n')
    end
    
    noGrowth=growth{1}(:,3) < tol;
    if sum(noGrowth) > 0
        fprintf([num2str(sum(noGrowth)) ' models are unable to produce biomass on complex medium.\n'])
    else
        fprintf('All models are able to produce biomass on complex medium.\n')
    end
    
    noGrowth=growth{1}(:,4) < tol;
    if sum(noGrowth) > 0
        fprintf([num2str(sum(noGrowth)) ' models are unable to produce biomass on complex medium under anaerobic conditions.\n'])
    else
        fprintf('All models are able to produce biomass on complex medium under anaerobic conditions.\n')
    end
    
    % report refined models that are unable to grow
    fprintf('Report for refined models:\n')
    noGrowth=growth{2}(:,1) < tol;
    if sum(noGrowth) > 0
        fprintf([num2str(sum(noGrowth)) ' models are unable to produce biomass on rich medium.\n'])
        for i=1:length(noGrowth)
            if noGrowth(i)
                notGrowing{cnt,1}=modelList{i,1};
                cnt=cnt+1;
            end
        end
    else
        fprintf('All models are able to produce biomass on rich medium.\n')
    end
    
    noGrowth=growth{2}(:,2) < tol;
    if sum(noGrowth) > 0
        fprintf([num2str(sum(noGrowth)) ' models are unable to produce biomass on rich medium under anaerobic conditions.\n'])
        for i=1:length(noGrowth)
            if noGrowth(i)
                notGrowing{cnt,1}=modelList{i,1};
                cnt=cnt+1;
            end
        end
    else
        fprintf('All models are able to produce biomass on rich medium under anaerobic conditions.\n')
    end
    
    noGrowth=growth{2}(:,3) < tol;
    if sum(noGrowth) > 0
        fprintf([num2str(sum(noGrowth)) ' models are unable to produce biomass on complex medium.\n'])
        for i=1:length(noGrowth)
            if noGrowth(i)
                notGrowing{cnt,1}=modelList{i,1};
                cnt=cnt+1;
            end
        end
    else
        fprintf('All models are able to produce biomass on complex medium.\n')
    end
    
    noGrowth=growth{2}(:,4) < tol;
    if sum(noGrowth) > 0
        fprintf([num2str(sum(noGrowth)) ' models are unable to produce biomass on complex medium under anaerobic conditions.\n'])
        for i=1:length(noGrowth)
            if noGrowth(i)
                notGrowing{cnt,1}=modelList{i,1};
                cnt=cnt+1;
            end
        end
    else
        fprintf('All models are able to produce biomass on complex medium under anaerobic conditions.\n')
    end
    
else
    % only refined reconstructions
    if size(data,1)>5
        figure;
        hold on
        violinplot(data, {'Aerobic,','Anaerobic'});
        set(gca, 'FontSize', 12)
        box on
        maxval=max(data,[],'all');
        ylim([0 maxval + maxval/10])
        h=title(['Growth on rich medium, ' reconVersion]);
        set(h,'interpreter','none')
        set(gca,'TickLabelInterpreter','none')
        print([testResultsFolder filesep 'Growth_rates_Rich_medium_' reconVersion],'-dpng','-r300')
    end
    
    data=[];
    for f=1:length(folders)
        data(:,size(data,2)+1:size(data,2)+2)=growth{f}(:,3:4);
    end
    
    if size(data,1)>5
        figure;
        hold on
        violinplot(data, {'Aerobic','Anaerobic'});
        set(gca, 'FontSize', 12)
        box on
        maxval=max(data,[],'all');
        ylim([0 maxval + maxval/10])
        h=title(['Growth on complex medium, ' reconVersion]);
        set(h,'interpreter','none')
        set(gca,'TickLabelInterpreter','none')
        print([testResultsFolder filesep 'Growth_rates_complex_medium_' reconVersion],'-dpng','-r300')
    end
    
    % report refined models that are unable to grow
    fprintf('Report for refined models:\n')
    noGrowth=growth{1}(:,1) < tol;
    if sum(noGrowth) > 0
        fprintf([num2str(sum(noGrowth)) ' models are unable to produce biomass on rich medium.\n'])
        for i=1:length(noGrowth)
            if noGrowth(i)
                notGrowing{cnt,1}=modelList{i,1};
                cnt=cnt+1;
            end
        end
    else
        fprintf('All models are able to produce biomass on rich medium.\n')
    end
    
    noGrowth=growth{1}(:,2) < tol;
    if sum(noGrowth) > 0
        fprintf([num2str(sum(noGrowth)) ' models are unable to produce biomass on rich medium under anaerobic conditions.\n'])
        for i=1:length(noGrowth)
            if noGrowth(i)
                notGrowing{cnt,1}=modelList{i,1};
                cnt=cnt+1;
            end
        end
    else
        fprintf('All models are able to produce biomass on rich medium under anaerobic conditions.\n')
    end
    
    noGrowth=growth{1}(:,3) < tol;
    if sum(noGrowth) > 0
        fprintf([num2str(sum(noGrowth)) ' models are unable to produce biomass on complex medium.\n'])
        for i=1:length(noGrowth)
            if noGrowth(i)
                notGrowing{cnt,1}=modelList{i,1};
                cnt=cnt+1;
            end
        end
    else
        fprintf('All models are able to produce biomass on complex medium.\n')
    end
    
    noGrowth=growth{1}(:,4) < tol;
    if sum(noGrowth) > 0
        fprintf([num2str(sum(noGrowth)) ' models are unable to produce biomass on complex medium under anaerobic conditions.\n'])
        for i=1:length(noGrowth)
            if noGrowth(i)
                notGrowing{cnt,1}=modelList{i,1};
                cnt=cnt+1;
            end
        end
    else
        fprintf('All models are able to produce biomass on complex medium under anaerobic conditions.\n')
    end
end

% export models that cannot grow on at least one condition
notGrowing=unique(notGrowing);
notGrowing=strrep(notGrowing,'.mat','');
if size(notGrowing,1)>0
    save([testResultsFolder filesep 'notGrowing.mat'],'notGrowing');
end
<<<<<<< HEAD
=======

% export computed biomass  fluxes
if ~isempty(translatedDraftsFolder)
    data=growth{1}(:,1:4);
    data=[data,growth{2}(:,1:4)];
    Biomass_fluxes = {'','Unlimited aerobic, Draft','Unlimited anaerobic, Draft','Complex medium aerobic, Draft','Complex medium anaerobic, Draft','Unlimited aerobic, Refined','Unlimited anaerobic, Refined','Complex medium aerobic, Refined','Complex medium anaerobic, Refined'};
    Biomass_fluxes(2:length(modelList)+1,1) = strrep(modelList,'.mat','');
    Biomass_fluxes(2:end,2:9) = num2cell(data);
else
    data=growth{1}(:,1:4);
    Biomass_fluxes = {'','Unlimited aerobic, Refined','Unlimited anaerobic, Refined','Complex medium aerobic, Refined','Complex medium anaerobic, Refined'};
    Biomass_fluxes(2:length(modelList)+1,1) = strrep(modelList,'.mat','');
    Biomass_fluxes(2:end,2:5) = num2cell(data);
end
>>>>>>> 3f94a389

end<|MERGE_RESOLUTION|>--- conflicted
+++ resolved
@@ -332,8 +332,6 @@
 if size(notGrowing,1)>0
     save([testResultsFolder filesep 'notGrowing.mat'],'notGrowing');
 end
-<<<<<<< HEAD
-=======
 
 % export computed biomass  fluxes
 if ~isempty(translatedDraftsFolder)
@@ -348,6 +346,5 @@
     Biomass_fluxes(2:length(modelList)+1,1) = strrep(modelList,'.mat','');
     Biomass_fluxes(2:end,2:5) = num2cell(data);
 end
->>>>>>> 3f94a389
 
 end