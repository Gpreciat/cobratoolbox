--- conflicted
+++ resolved
@@ -380,18 +380,14 @@
 varNames = {'sources', 'coverage', 'metsWithStructure', 'metsWithoutStructure'};
 databaseCoverage = table('Size', [nRows length(varTypes)], 'VariableTypes', varTypes, 'VariableNames', varNames);
 databaseCoverage.sources = sources;
-<<<<<<< HEAD
-
-=======
-%<<<<<<< it_22_11_2021b
+
 %if size(idMatrix, 2)> 0
 %    databaseCoverage.metsWithStructure = sum(idMatrix)';
 %    databaseCoverage.metsWithoutStructure = sum(~idMatrix)';
 %    databaseCoverage.coverage = round((databaseCoverage.metsWithStructure * 100) / size(idMatrix, 1), 2);
 %    molCollectionReport.databaseCoverage = databaseCoverage;
 %end
-%=======
->>>>>>> 93013b50
+
 if nCols > 1
     databaseCoverage.metsWithStructure = sum(idMatrix)';
     databaseCoverage.metsWithoutStructure = sum(~idMatrix)';
