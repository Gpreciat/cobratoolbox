function molCollectionReport = obtainMetStructures(model, metList, outputDir, sources)
% Obtain MDL MOL files from various databases, including KEGG, HMDB, ChEBI,
% and PubChem. Alternatively, openBabel can be used to convert InChI
% strings or SMILES in MDL MOL files.
%
% USAGE:
%
% molCollectionReport = obtainMetStructures(model, mets, sources, standardisationApproach)
%
% INPUTS:
%    model: COBRA model with following fields:
%
%        * .S - The m x n stoichiometric matrix for the metabolic network.
%        * .mets - An m x 1 array of metabolite identifiers.
%        * .metInChIString - An m x 1 array of metabolite identifiers.
%        * .metSmiles - An m x 1 array of metabolite identifiers.
%        * .metVMHID - An m x 1 array of metabolite identifiers.
%        * .metCHEBIID - An m x 1 array of metabolite identifiers.
%        * .metKEGGID - An m x 1 array of metabolite identifiers.
%        * .metPubChemID - An m x 1 array of metabolite identifiers.
%        * .metHMDBID - An m x 1 array of metabolite identifiers.
%        * .metDrugbankID - An m x 1 array of metabolite identifiers.
%        * .metLipidmassID - An m x 1 array of metabolite identifiers.
%
% OPTIONAL INPUTS:
%    mets: List of metabolites to be download (Default: All)
%    outputDir: Directory that will contain the obtained metabolite structures.
%    sources: Sources where the MOL files will be obtained (Default: all).
%             The sources supported are:
%
%        1.- 'inchi' (requires openBabel)
%        2.- 'smiles' (requires openBabel)
%        3.- 'kegg' (https://www.genome.jp/)
%        4.- 'hmdb' (https://hmdb.ca/)
%        5.- 'pubchem' (https://pubchem.ncbi.nlm.nih.gov/)
%        6.- 'chebi' (https://www.ebi.ac.uk/)
%        7.- 'drugbank' (https://go.drugbank.com/)
%        8.- 'lipidmass' (https://www.lipidmaps.org/)
%
% OUTPUTS:
%    molCollectionReport: Report of the obtained MDL MOL files
% 
%        * .metList - List of metabolites to be download
%        * .sources -﻿list of sources of metabolite structures
%        * .structuresObtained -﻿Total of metabolite structures obtained.
%        * .structuresObtainedPerSource -﻿Boolean table with the metabolite 
%               structures obtained by source.
%        * .databaseCoverage -﻿Table indicating the coverage of metabolites 
%               obtained by each of the sources.
%        * .idsToCheck -﻿Id source from which no molecular structures could 
%               be obtained due to a webTimeout, conversion error, or 
%               inconsistent id.

if nargin < 2 || isempty(metList)
    metList = unique(regexprep(model.mets, '(\[\w\])', ''));
else
    metList = unique(regexprep(metList, '(\[\w\])', ''));
end
if nargin < 3 || isempty(outputDir)
    outputDir = [pwd filesep];
else
    % Make sure input path ends with directory separator
    outputDir = [regexprep(outputDir,'(/|\\)$',''), filesep];
end
if nargin < 4 || isempty(sources)
    sources = {'chebi'; 'drugbank'; 'hmdb'; 'inchi'; 'kegg'; 'lipidmaps'; 'pubchem'; 'smiles'};
else
    sources = sort(sources);
end
allSources = {'chebi'; 'drugbank'; 'hmdb'; 'inchi'; 'kegg'; 'lipidmaps'; 'pubchem'; 'smiles'};


% Check openbabel installation
if ismac || ispc
    [oBabelInstalled, ~] = system('obabel');
else
    [oBabelInstalled, ~] = system('openbabel.obabel');
end
if oBabelInstalled == 127
    oBabelInstalled = 0;
end

webTimeout = weboptions('Timeout', 60);

% Set directory
newMolFilesDir  = [outputDir 'metabolites' filesep];
if exist(newMolFilesDir, 'dir') == 0
    mkdir(newMolFilesDir)
end

%% Obtain met data

% Obtain ID's
fields = fieldnames(model);

% chebi
chebiFieldBool = ~cellfun(@isempty, regexpi(fields, 'chebi'));
if any(chebiFieldBool)
    chebiIDs = model.(fields{chebiFieldBool});
else
    chebiIDs = cell(size(model.mets));
end

% drugbank
drugbankFieldBool = ~cellfun(@isempty, regexpi(fields, 'drugbank'));
if any(drugbankFieldBool)
    drugbankIDs = model.(fields{drugbankFieldBool});
else
    drugbankIDs = cell(size(model.mets));
end

% HMDB
hmdbFieldBool = ~cellfun(@isempty, regexpi(fields, 'hmdb'));
if any(hmdbFieldBool)
    hmdbIDs = model.(fields{hmdbFieldBool});
end

% inchi
inchiFieldBool = ~cellfun(@isempty, regexpi(fields, 'inchi'));
if any(inchiFieldBool)
    inchis = model.(fields{inchiFieldBool});
else
    inchis = cell(size(model.mets));
end

% KEGG
keggFieldBool = ~cellfun(@isempty, regexpi(fields, 'kegg'));
if any(keggFieldBool)
    if sum(keggFieldBool) > 1
        metFieldBool = ~cellfun(@isempty, regexpi(fields, 'met'));
        keggFieldBool = keggFieldBool & metFieldBool;
    end
    keggIDs = model.(fields{keggFieldBool});
else
    keggIDs = cell(size(model.mets));
end

% lipidmaps
lipidmapsFieldBool = ~cellfun(@isempty, regexpi(fields, 'lipidmaps'));
if any(lipidmapsFieldBool)
    lipidmapsIDs = model.(fields{lipidmapsFieldBool});
else
    lipidmapsIDs = cell(size(model.mets));
end

% PubChem
PubChemFieldBool = ~cellfun(@isempty, regexpi(fields, 'PubChem'));
if any(PubChemFieldBool)
    PubChemIDs = model.(fields{PubChemFieldBool});
else
    PubChemIDs = cell(size(model.mets));
end

% SMILES
smilesFieldBool = ~cellfun(@isempty, regexpi(fields, 'smiles'));
if any(smilesFieldBool)
    smiles = model.(fields{smilesFieldBool});
else
    smiles = cell(size(model.mets));
end

%% Obtain met structures

% Unique metabolites idexes
mets = regexprep(model.mets, '(\[\w\])', '');

% Obtain MDL MOL files
idsToCheck = {};
[inchiMsg, smilesMsg] = deal(true);
idMatrix = false(length(metList), length(allSources));
for i = 1:length(metList)
    
    % identify met in model and start matrix counter
    idx = find(ismember(mets, metList{i}));
    matrixCounter = 0;
    
    % ChEBI
    if ~isempty(chebiIDs{idx(1)})  && ismember({'chebi'}, sources)
        saveFileDir = [newMolFilesDir 'chebi' filesep];
        try
            molFile = webread(['https://www.ebi.ac.uk/chebi/saveStructure.do?defaultImage=true&chebiId=' num2str(chebiIDs{idx(1)}) '&imageId=0'], webTimeout);
            if ~isempty(regexp(molFile, 'M  END'))
                if exist(saveFileDir, 'dir') == 0
                    mkdir(saveFileDir)
                end
                fid2 = fopen([newMolFilesDir 'chebi' filesep metList{i} '.mol'], 'w');
                fprintf(fid2, '%s\n', molFile);
                fclose(fid2);
                idMatrix(i, 1) = true;
            end
        catch ME
            disp(ME.message)
            idsToCheck{end + 1, 1} = ['chebi - ' chebiIDs{idx(1)}];
        end
    end
    
    % drugbank
    if ~isempty(drugbankIDs{idx(1)})  && ismember({'drugbank'}, sources)
        saveFileDir = [newMolFilesDir 'drugbank' filesep];
        try
            if contains(drugbankIDs{idx(1)}, 'MET')
                molFile = webread(['https://go.drugbank.com/structures/metabolites/' num2str(drugbankIDs{idx(1)}) '.mol'], webTimeout);
            else
                molFile = webread(['https://go.drugbank.com/structures/small_molecule_drugs/' num2str(drugbankIDs{idx(1)}) '.mol'], webTimeout);
            end
            if ~isempty(regexp(molFile, 'M  END'))
                if exist(saveFileDir, 'dir') == 0
                    mkdir(saveFileDir)
                end
                fid2 = fopen([newMolFilesDir 'drugbank' filesep metList{i} '.mol'], 'w');
                fprintf(fid2, '%s\n', molFile);
                fclose(fid2);
                idMatrix(i, 2) = true;
            end
        catch ME
            disp(ME.message)
            idsToCheck{end + 1, 1} = ['drugbank - ' drugbankIDs{idx(1)}];
        end
    end
    
    % HMDB
    if ~isempty(hmdbIDs{idx(1)})  && ismember({'hmdb'}, sources)
        saveFileDir = [newMolFilesDir 'hmdb' filesep];
        try
            numbersID = hmdbIDs{idx(1)}(5:end);
            if size(numbersID, 2) < 7
                numbersID = [repelem('0', 7 - size(numbersID, 2)) numbersID];
            end
            molFile = webread(['https://hmdb.ca/structures/metabolites/HMDB' numbersID '.mol'], webTimeout);
            if ~isempty(regexp(molFile, 'M  END'))
                if exist(saveFileDir, 'dir') == 0
                    mkdir(saveFileDir)
                end
                fid2 = fopen([newMolFilesDir 'hmdb' filesep metList{i} '.mol'], 'w');
                fprintf(fid2, '%s\n', molFile);
                fclose(fid2);
                idMatrix(i, 3) = true;
            end
        catch ME
            disp(ME.message)
            idsToCheck{end + 1, 1} = ['hmdb - ' hmdbIDs{idx(1)}];
        end
    end
    
    % InChI
    if ~isempty(inchis{idx(1)}) && ismember({'inchi'}, sources)
        if oBabelInstalled
            try
                saveFileDir = [newMolFilesDir 'inchi' filesep];
                if exist(saveFileDir, 'dir') == 0
                    mkdir(saveFileDir)
                end
                newFormat = openBabelConverter(inchis{idx(1)}, 'mol', [saveFileDir ...
                    metList{i} '.mol']);
                idMatrix(i, 4) = true;
            catch ME
                disp(ME.message)
                idsToCheck{end + 1, 1} = ['inchi - ' keggIDs{idx(1)}];
            end
        elseif inchiMsg && ~oBabelInstalled
            inchiMsg = false;
            display('OpenBabel is not isntalled to convert InChIs')
        end
    end
    
    % KEGG
    if ~isempty(keggIDs{idx(1)})  && ismember({'kegg'}, sources)
        saveFileDir = [newMolFilesDir 'kegg' filesep];
        try
            switch keggIDs{idx(1)}(1)
                case 'C'
                    molFile = webread(['https://www.genome.jp/dbget-bin/www_bget?-f+m+compound+' keggIDs{idx(1)}], webTimeout);
                case 'D'
                    molFile = webread(['https://www.kegg.jp/dbget-bin/www_bget?-f+m+drug+' keggIDs{idx(1)}], webTimeout);
            end
            if ~isempty(regexp(molFile, 'M  END'))
                if exist(saveFileDir, 'dir') == 0
                    mkdir(saveFileDir)
                end
                fid2 = fopen([newMolFilesDir 'kegg' filesep metList{i} '.mol'], 'w');
                fprintf(fid2, '%s\n', molFile);
                fclose(fid2);
                idMatrix(i, 5) = true;
            end
        catch ME
            disp(ME.message)
            idsToCheck{end + 1, 1} = ['kegg - ' keggIDs{idx(1)}];
        end
    end
    
    % lipidmaps
    if ~isempty(lipidmapsIDs{idx(1)})  && ismember({'lipidmaps'}, sources)
        saveFileDir = [newMolFilesDir 'lipidmaps' filesep];
        try
            molFile = webread(['https://www.lipidmaps.org/databases/lmsd/' num2str(lipidmapsIDs{idx(1)}) '?format=mdlmol'], webTimeout);
            if ~isempty(regexp(molFile, 'M  END'))
                if exist(saveFileDir, 'dir') == 0
                    mkdir(saveFileDir)
                end
                fid2 = fopen([newMolFilesDir 'lipidmaps' filesep metList{i} '.mol'], 'w');
                fprintf(fid2, '%s\n', molFile);
                fclose(fid2);
                idMatrix(i, 6) = true;
            end
        catch ME
            disp(ME.message)
            idsToCheck{end + 1, 1} = ['lipidmaps - ' lipidmapsIDs{idx(1)}];
        end
    end
    
    % PubChem
    if ~isempty(PubChemIDs{idx(1)})  && ismember({'pubchem'}, sources)
        saveFileDir = [newMolFilesDir 'pubchem' filesep];
        try
            molFile = webread(['https://pubchem.ncbi.nlm.nih.gov/rest/pug/compound/CID/'...
                num2str(PubChemIDs{idx(1)}) ...
                '/record/SDF/?record_type=2d&response_type=display'], webTimeout);
            if ~isempty(regexp(molFile, 'M  END'))
                if exist(saveFileDir, 'dir') == 0
                    mkdir(saveFileDir)
                end
                molFile(regexp(molFile, 'M  END') + 6:end) = [];
                fid2 = fopen([newMolFilesDir 'pubchem' filesep metList{i} '.mol'], 'w');
                fprintf(fid2, '%s\n', molFile);
                fclose(fid2);
                idMatrix(i, 7) = true;
            end
        catch ME
            disp(ME.message)
            idsToCheck{end + 1, 1} = ['pubchem - ' PubChemIDs{idx(1)}];
        end
    end
    
    % SMILES
    if ~isempty(inchis{idx(1)}) && ismember({'smiles'}, sources)
        if oBabelInstalled
            try
                saveFileDir = [newMolFilesDir 'smiles' filesep];
                if exist(saveFileDir, 'dir') == 0
                    mkdir(saveFileDir)
                end
                newFormat = openBabelConverter(smiles{idx(1)}, 'mol', [saveFileDir ...
                    metList{i} '.mol']);
                idMatrix(i, 8) = true;
            catch ME
                disp(ME.message)
                idsToCheck{end + 1, 1} = ['inchi - ' keggIDs{idx(1)}];
            end
        elseif smilesMsg && ~oBabelInstalled
            smilesMsg = false;
            display('OpenBabel is not isntalled to convert SMILES')
        end
    end
end

%% Report

% Delete databases not included
idMatrix(:, ~ismember(allSources, sources)) = [];

% molCollectionReport
molCollectionReport.metList = metList;
molCollectionReport.sources = sources;
molCollectionReport.structuresObtained = sum(any(idMatrix'));

% Structures obtained
nRows = size(idMatrix, 1);
varTypes = ['string', repmat({'logical'}, 1, size(idMatrix, 2))];
varNames = ['mets'; sources];
structuresObtainedPerSource = table('Size', [nRows length(varTypes)], 'VariableTypes', varTypes, 'VariableNames', varNames);
structuresObtainedPerSource.mets = metList;
for i = 1:length(sources)
    structuresObtainedPerSource.(sources{i}) = idMatrix(:, i);
end
molCollectionReport.structuresObtainedPerSource = structuresObtainedPerSource;

% Database coverage table
[nCols nRows] = size(idMatrix);
varTypes = {'string', 'double', 'double', 'double'};
varNames = {'sources', 'coverage', 'metsWithStructure', 'metsWithoutStructure'};
databaseCoverage = table('Size', [nRows length(varTypes)], 'VariableTypes', varTypes, 'VariableNames', varNames);
databaseCoverage.sources = sources;
<<<<<<< HEAD
if size(idMatrix, 2)> 0
    databaseCoverage.metsWithStructure = sum(idMatrix)';
    databaseCoverage.metsWithoutStructure = sum(~idMatrix)';
    databaseCoverage.coverage = round((databaseCoverage.metsWithStructure * 100) / size(idMatrix, 1), 2);
    molCollectionReport.databaseCoverage = databaseCoverage;
end
=======
if nCols > 1
    databaseCoverage.metsWithStructure = sum(idMatrix)';
    databaseCoverage.metsWithoutStructure = sum(~idMatrix)';
else
    databaseCoverage.metsWithStructure = double(idMatrix)';
    databaseCoverage.metsWithoutStructure = double(~idMatrix)';
end
databaseCoverage.coverage = round((databaseCoverage.metsWithStructure * 100) / size(idMatrix, 1), 2);
molCollectionReport.databaseCoverage = databaseCoverage;

>>>>>>> ad55c48c
molCollectionReport.idsToCheck = idsToCheck;
if ~isempty(idsToCheck)
    disp('The following structures could not be obtained')
    disp(idsToCheck)
end
end<|MERGE_RESOLUTION|>--- conflicted
+++ resolved
@@ -380,14 +380,7 @@
 varNames = {'sources', 'coverage', 'metsWithStructure', 'metsWithoutStructure'};
 databaseCoverage = table('Size', [nRows length(varTypes)], 'VariableTypes', varTypes, 'VariableNames', varNames);
 databaseCoverage.sources = sources;
-<<<<<<< HEAD
-if size(idMatrix, 2)> 0
-    databaseCoverage.metsWithStructure = sum(idMatrix)';
-    databaseCoverage.metsWithoutStructure = sum(~idMatrix)';
-    databaseCoverage.coverage = round((databaseCoverage.metsWithStructure * 100) / size(idMatrix, 1), 2);
-    molCollectionReport.databaseCoverage = databaseCoverage;
-end
-=======
+
 if nCols > 1
     databaseCoverage.metsWithStructure = sum(idMatrix)';
     databaseCoverage.metsWithoutStructure = sum(~idMatrix)';
@@ -398,7 +391,6 @@
 databaseCoverage.coverage = round((databaseCoverage.metsWithStructure * 100) / size(idMatrix, 1), 2);
 molCollectionReport.databaseCoverage = databaseCoverage;
 
->>>>>>> ad55c48c
 molCollectionReport.idsToCheck = idsToCheck;
 if ~isempty(idsToCheck)
     disp('The following structures could not be obtained')
